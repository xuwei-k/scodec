package scodec

import scala.language.implicitConversions

import java.nio.charset.Charset
import java.security.cert.{ Certificate, X509Certificate }
import java.util.UUID
import java.util.zip.Deflater

import scodec.bits.{ BitVector, ByteOrdering, ByteVector }

import shapeless.HList

/**
 * Provides codecs for common types and combinators for building larger codecs.
 *
 * === Bits and Bytes Codecs ===
 *
 * The simplest of the provided codecs are those that encode/decode `BitVector`s and `ByteVectors` directly.
 * These are provided by `bits` and `bytes` methods. These codecs encode all of the bits/bytes directly
 * in to the result and decode *all* of the remaining bits/bytes in to the result value. That is, the result
 * of `decode` always returns a empty bit vector for the remaining bits.
 *
 * Similarly, fixed size alternatives are provided by the `bits(size)` and `bytes(size)` methods, which
 * encode a fixed number of bits/bytes (or error if not provided the correct size) and decoded a fixed number
 * of bits/bytes (or error if that many bits/bytes are not available).
 *
 * There are more specialized codecs for working with bits, including `ignore` and `constant`.
 *
 *
 * === Numeric Codecs ===
 *
 * There are built-in codecs for `Int`, `Long`, `Float`, and `Double`.
 *
 * There are a number of predefined integral codecs named using the form: {{{
 [u]int$${size}[L]
 }}}
 * where `u` stands for unsigned, `size` is replaced by one of `8, 16, 24, 32, 64`, and `L` stands for little-endian.
 * For each codec of that form, the type is `Codec[Int]` or `Codec[Long]` depending on the specified size.
 * For example, `int32` supports 32-bit big-endian 2s complement signed integers, and uint16L supports 16-bit little-endian
 * unsigned integers.
 * Note: `uint64[L]` are not provided because a 64-bit unsigned integer does not fit in to a `Long`.
 *
 * Additionally, methods of the form `[u]int[L](size: Int)` and `[u]long[L](size: Int)` exist to build arbitrarily
 * sized codecs, within the limitations of `Int` and `Long`.
 *
 * IEEE 754 floating point values are supported by the [[float]], [[floatL]], [[double]], and [[doubleL]] codecs.
 *
 *
 * === Miscellaneous Value Codecs ===
 *
 * In addition to the numeric codecs, there are built-in codecs for `Boolean`, `String`, and `UUID`.
 *
 * Boolean values are supported by the `bool` codecs.
 *
 *
 * === Combinators ===
 *
 * There are a number of methods provided that create codecs out of other codecs. These include simple combinators
 * such as [[fixedSizeBits]] and [[variableSizeBits]] and advanced combinators such as [[discriminated]], which
 * provides its own DSL for building a large codec out of many small codecs. For a list of all combinators,
 * see the Combinators section below.
 *
 * === Cryptography Codecs ===
 *
 * There are codecs that support working with encrypted data ([[encrypted]]), digital signatures and checksums
 * ([[fixedSizeSignature]] and [[variableSizeSignature]]). Additionally, support for `java.security.cert.Certificate`s
 * is provided by [[certificate]] and [[x509Certificate]].
 *
 * @groupname bits Bits and Bytes Codecs
 * @groupprio bits 0
 *
 * @groupname numbers Number Codecs
 * @groupprio numbers 1
 *
 * @groupname values Miscellaneous Value Codecs
 * @groupprio values 2
 *
 * @groupname combinators Combinators
 * @groupprio combinators 3
 *
 * @groupname tuples Tuple Support
 * @groupprio tuples 4
 *
 * @groupname logging Logging
 * @groupprio logging 5
 *
 * @groupname crypto Cryptography
 * @groupprio crypto 6
 */
package object codecs {

  /**
   * Encodes by returning supplied bit vector; decodes by taking all remaining bits in the supplied bit vector.
   * @group bits
   */
  def bits: Codec[BitVector] = BitVectorCodec.withToString("bits")

  /**
   * Encodes by returning the supplied bit vector if its length is `size` bits, otherwise returning error;
   * decodes by taking `size` bits from the supplied bit vector.
   *
   * @param size number of bits to encode/decode
   * @group bits
   */
  def bits(size: Long): Codec[BitVector] = new Codec[BitVector] {
    private val codec = fixedSizeBits(size, BitVectorCodec)
    def sizeBound = SizeBound.exact(size)
    def encode(b: BitVector) = codec.encode(b)
    def decode(b: BitVector) = codec.decode(b)
    override def toString = s"bits($size)"
  }

  /**
   * Encodes by returning supplied byte vector as a bit vector; decodes by taking all remaining bits in supplied bit vector and converting to a byte vector.
   * @group bits
   */
  def bytes: Codec[ByteVector] = bits.xmap[ByteVector](_.toByteVector, _.toBitVector).withToString("bytes")

  /**
   * Encodes by returning the supplied byte vector if its length is `size` bytes, otherwise returning error;
   * decodes by taking `size * 8` bits from the supplied bit vector and converting to a byte vector.
   *
   * @param size number of bits to encode/decode
   * @group bits
   */
  def bytes(size: Int): Codec[ByteVector] = new Codec[ByteVector] {
    private val codec = fixedSizeBytes(size.toLong, BitVectorCodec).xmap[ByteVector](_.toByteVector, _.toBitVector)
    def sizeBound = SizeBound.exact(size * 8L)
    def encode(b: ByteVector) = codec.encode(b)
    def decode(b: BitVector) = codec.decode(b)
    override def toString = s"bytes($size)"
  }

  /**
   * Codec for 8-bit 2s complement bytes.
   * @group numbers
   */
  val byte: Codec[Byte] = new ByteCodec(8, true)

  /**
   * Codec for 8-bit unsigned bytes.
   * @group numbers
   */
  val ushort8: Codec[Short] = new ShortCodec(8, false, ByteOrdering.BigEndian)

  /**
   * Codec for 16-bit 2s complement big-endian shorts.
   * @group numbers
   */
  val short16: Codec[Short] = new ShortCodec(16, true, ByteOrdering.BigEndian)

  /**
   * Codec for 8-bit 2s complement big-endian integers.
   * @group numbers
   */
  val int8: Codec[Int] = new IntCodec(8, true, ByteOrdering.BigEndian)

  /**
   * Codec for 16-bit 2s complement big-endian integers.
   * @group numbers
   */
  val int16: Codec[Int] = new IntCodec(16, true, ByteOrdering.BigEndian)

  /**
   * Codec for 24-bit 2s complement big-endian integers.
   * @group numbers
   */
  val int24: Codec[Int] = new IntCodec(24, true, ByteOrdering.BigEndian)

  /**
   * Codec for 32-bit 2s complement big-endian integers.
   * @group numbers
   */
  val int32: Codec[Int] = new IntCodec(32, true, ByteOrdering.BigEndian)

  /**
   * Codec for 64-bit 2s complement big-endian integers.
   * @group numbers
   */
  val int64: Codec[Long] = new LongCodec(64, true, ByteOrdering.BigEndian)

  /**
   * Codec for 2-bit unsigned big-endian integers.
   * @group numbers
   */
  val uint2: Codec[Int] = new IntCodec(2, false, ByteOrdering.BigEndian)

  /**
   * Codec for 4-bit unsigned big-endian integers.
   * @group numbers
   */
  val uint4: Codec[Int] = new IntCodec(4, false, ByteOrdering.BigEndian)

  /**
   * Codec for 8-bit unsigned big-endian integers.
   * @group numbers
   */
  val uint8: Codec[Int] = new IntCodec(8, false, ByteOrdering.BigEndian)

  /**
   * Codec for 16-bit unsigned big-endian integers.
   * @group numbers
   */
  val uint16: Codec[Int] = new IntCodec(16, false, ByteOrdering.BigEndian)

  /**
   * Codec for 24-bit unsigned big-endian integers.
   * @group numbers
   */
  val uint24: Codec[Int] = new IntCodec(24, false, ByteOrdering.BigEndian)

  /**
   * Codec for 32-bit unsigned big-endian integers.
   * @group numbers
   */
  val uint32: Codec[Long] = new LongCodec(32, false, ByteOrdering.BigEndian)

  /**
   * Codec for 16-bit 2s complement little-endian shorts.
   * @group numbers
   */
  val short16L: Codec[Short] = new ShortCodec(16, true, ByteOrdering.LittleEndian)

  /**
   * Codec for 8-bit 2s complement little-endian integers.
   * @group numbers
   */
  val int8L: Codec[Int] = new IntCodec(8, true, ByteOrdering.LittleEndian)

  /**
   * Codec for 16-bit 2s complement little-endian integers.
   * @group numbers
   */
  val int16L: Codec[Int] = new IntCodec(16, true, ByteOrdering.LittleEndian)

  /**
   * Codec for 24-bit 2s complement little-endian integers.
   * @group numbers
   */
  val int24L: Codec[Int] = new IntCodec(24, true, ByteOrdering.LittleEndian)

  /**
   * Codec for 32-bit 2s complement little-endian integers.
   * @group numbers
   */
  val int32L: Codec[Int] = new IntCodec(32, true, ByteOrdering.LittleEndian)

  /**
   * Codec for 64-bit 2s complement little-endian integers.
   * @group numbers
   */
  val int64L: Codec[Long] = new LongCodec(64, true, ByteOrdering.LittleEndian)

  /**
   * Codec for 2-bit unsigned little-endian integers.
   * @group numbers
   */
  val uint2L: Codec[Int] = new IntCodec(2, false, ByteOrdering.LittleEndian)

  /**
   * Codec for 4-bit unsigned little-endian integers.
   * @group numbers
   */
  val uint4L: Codec[Int] = new IntCodec(4, false, ByteOrdering.LittleEndian)

  /**
   * Codec for 8-bit unsigned little-endian integers.
   * @group numbers
   */
  val uint8L: Codec[Int] = new IntCodec(8, false, ByteOrdering.LittleEndian)

  /**
   * Codec for 16-bit unsigned little-endian integers.
   * @group numbers
   */
  val uint16L: Codec[Int] = new IntCodec(16, false, ByteOrdering.LittleEndian)

  /**
   * Codec for 24-bit unsigned little-endian integers.
   * @group numbers
   */
  val uint24L: Codec[Int] = new IntCodec(24, false, ByteOrdering.LittleEndian)

  /**
   * Codec for 32-bit unsigned little-endian integers.
   * @group numbers
   */
  val uint32L: Codec[Long] = new LongCodec(32, false, ByteOrdering.LittleEndian)

  /**
   * Codec for n-bit 2s complement bytes.
   * @param size number of bits (must be 0 < size <= 8)
   * @group numbers
   */
  def byte(size: Int): Codec[Byte] = new ByteCodec(size, true)

  /**
   * Codec for n-bit unsigned bytes.
   * @param size number of bits (must be 0 < size <= 7)
   * @group numbers
   */
  def ubyte(size: Int): Codec[Byte] = new ByteCodec(size, false)

  /**
   * Codec for n-bit 2s complement big-endian shorts.
   * @param size number of bits (must be 0 < size <= 16)
   * @group numbers
   */
  def short(size: Int): Codec[Short] = new ShortCodec(size, true, ByteOrdering.BigEndian)

  /**
   * Codec for n-bit unsigned big-endian shorts.
   * @param size number of bits (must be 0 < size <= 15)
   * @group numbers
   */
  def ushort(size: Int): Codec[Short] = new ShortCodec(size, false, ByteOrdering.BigEndian)

  /**
   * Codec for n-bit 2s complement big-endian integers that are represented with `Int`.
   * @param size number of bits (must be 0 < size <= 32)
   * @group numbers
   */
  def int(size: Int): Codec[Int] = new IntCodec(size, true, ByteOrdering.BigEndian)

  /**
   * Codec for n-bit unsigned big-endian integers that are represented with `Int`.
   * @param bits number of bits (must be 0 < size <= 31)
   * @group numbers
   */
  def uint(bits: Int): Codec[Int] = new IntCodec(bits, false, ByteOrdering.BigEndian)

  /**
   * Codec for n-bit 2s complement big-endian integers that are represented with `Long`.
   * @param bits number of bits (must be 0 < size <= 64)
   * @group numbers
   */
  def long(bits: Int): Codec[Long] = new LongCodec(bits, true, ByteOrdering.BigEndian)

  /**
   * Codec for n-bit unsigned big-endian integers that are represented with `Long`.
   * @param bits number of bits (must be 0 < size <= 63)
   * @group numbers
   */
  def ulong(bits: Int): Codec[Long] = new LongCodec(bits, false, ByteOrdering.BigEndian)

  /**
   * Codec for n-bit 2s complement little-endian shorts.
   * @param size number of bits (must be 0 < size <= 16)
   * @group numbers
   */
  def shortL(size: Int): Codec[Short] = new ShortCodec(size, true, ByteOrdering.LittleEndian)

  /**
   * Codec for n-bit unsigned little-endian shorts.
   * @param size number of bits (must be 0 < size <= 15)
   * @group numbers
   */
  def ushortL(size: Int): Codec[Short] = new ShortCodec(size, false, ByteOrdering.LittleEndian)

  /**
   * Codec for n-bit 2s complement little-endian integers that are represented with `Int`.
   * @param bits number of bits (must be 0 < size <= 32)
   * @group numbers
   */
  def intL(bits: Int): Codec[Int] = new IntCodec(bits, true, ByteOrdering.LittleEndian)

  /**
   * Codec for n-bit unsigned little-endian integers that are represented with `Int`.
   * @param bits number of bits (must be 0 < size <= 31)
   * @group numbers
   */
  def uintL(bits: Int): Codec[Int] = new IntCodec(bits, false, ByteOrdering.LittleEndian)

  /**
   * Codec for n-bit 2s complement little-endian integers that are represented with `Long`.
   * @param bits number of bits (must be 0 < size <= 64)
   * @group numbers
   */
  def longL(bits: Int): Codec[Long] = new LongCodec(bits, true, ByteOrdering.LittleEndian)

  /**
   * Codec for n-bit unsigned little-endian integers that are represented with `Long`.
   * @param bits number of bits (must be 0 < size <= 63)
   * @group numbers
   */
  def ulongL(bits: Int): Codec[Long] = new LongCodec(bits, false, ByteOrdering.LittleEndian)

  /**
   * 32-bit big endian IEEE 754 floating point number.
   * @group numbers
   */
  val float: Codec[Float] = new FloatCodec(ByteOrdering.BigEndian)

  /**
   * 32-bit little endian IEEE 754 floating point number.
   * @group numbers
   */
  val floatL: Codec[Float] = new FloatCodec(ByteOrdering.LittleEndian)

  /**
   * 64-bit big endian IEEE 754 floating point number.
   * @group numbers
   */
  val double: Codec[Double] = new DoubleCodec(ByteOrdering.BigEndian)

  /**
   * 64-bit little endian IEEE 754 floating point number.
   * @group numbers
   */
  val doubleL: Codec[Double] = new DoubleCodec(ByteOrdering.LittleEndian)

  /**
   * 1-bit boolean codec, where false corresponds to bit value 0 and true corresponds to bit value 1.
   * @group values
   */
  val bool: Codec[Boolean] = BooleanCodec

  /**
   * n-bit boolean codec, where false corresponds to bit vector of all 0s and true corresponds to all other vectors.
   * @group values
   */
  def bool(n: Long): Codec[Boolean] = new Codec[Boolean] {
    private val zeros = BitVector.low(n)
    private val ones = BitVector.high(n)
    private val codec = bits(n).xmap[Boolean](bits => !(bits == zeros), b => if (b) ones else zeros)
    def sizeBound = SizeBound.exact(n)
    def encode(b: Boolean) = codec.encode(b)
    def decode(b: BitVector) = codec.decode(b)
    override def toString = s"bool($n)"
  }

  /**
   * String codec that uses the implicit `Charset` to perform encoding/decoding.
   *
   * This codec does not encode the size of the string in to the output. Hence, decoding
   * a vector that has additional data after the encoded string will result in
   * unexpected output. Instead, it is common to use this codec along with either
   * [[fixedSizeBits]] or [[variableSizeBits]]. For example, a common encoding
   * is a size field, say 2 bytes, followed by the encoded string. This can be
   * accomplished with: {{{variableSizeBits(uint16, string)}}}
   *
   * @param charset charset to use to convert strings to/from binary
   * @group values
   */
  def string(implicit charset: Charset): Codec[String] = new StringCodec(charset)

  /**
   * String codec that uses the `US-ASCII` charset. See [[string]] for more information on `String` codecs.
   * @group values
   */
  val ascii = string(Charset.forName("US-ASCII"))

  /**
   * String codec that uses the `UTF-8` charset. See [[string]] for more information on `String` codecs.
   * @group values
   */
  val utf8 = string(Charset.forName("UTF-8"))

  /**
   * String codec that uses the implicit `Charset` and prefixes the encoded string by the byte size
   * in a 32-bit 2s complement big endian field.
   *
   * @param charset charset to use to convert strings to/from binary
   * @group values
   */
  def string32(implicit charset: Charset): Codec[String] =
    variableSizeBytes(int32, string(charset)).withToString(s"string32(${charset.displayName})")

  /**
   * String codec that uses the `US-ASCII` charset and prefixes the encoded string by the byte size
   * in a 32-bit 2s complement big endian field.
   * @group values
   */
  val ascii32 = string32(Charset.forName("US-ASCII"))

  /**
   * String codec that uses the `UTF-8` charset and prefixes the encoded string by the byte size
   * in a 32-bit 2s complement big endian field.
   * @group values
   */
  val utf8_32 = string32(Charset.forName("UTF-8"))

  /**
   * Encodes/decodes `UUID`s as 2 64-bit big-endian longs, first the high 64-bits then the low 64-bits.
   * @group values
   */
  val uuid: Codec[UUID] = UuidCodec

  /**
   * Codec that always returns an empty vector from `encode` and always returns `(empty, value)` from `decode`.
   * This is often useful when combined with other codecs (e.g., the [[discriminated]]).
   * @param value value to return from decode
   * @group combinators
   */
  def provide[A](value: A): Codec[A] = new ProvideCodec(value)

  /**
   * Codec that always encodes `size` 0 bits and always decodes `size` bits and then discards them, returning `()` instead.
   * @param size number of bits to ignore
   * @group bits
   */
  def ignore(size: Long): Codec[Unit] = new IgnoreCodec(size)

  /**
   * Codec that always encodes the specified bits and always decodes the specified bits, returning `()` if the actual bits match
   * the specified bits and returning an error otherwise.
   * @param bits constant bits
   * @group bits
   */
  def constant(bits: BitVector): Codec[Unit] = new ConstantCodec(bits)

  /**
   * Codec that always encodes the specified bytes and always decodes the specified bytes, returning `()` if the actual bytes match
   * the specified bytes and returning an error otherwise.
   * @param bytes constant bytes
   * @group bits
   */
  def constant(bytes: ByteVector): Codec[Unit] = constant(bytes.bits)

  /**
   * Codec that always encodes the specified bits and always decodes the specified bits, returning `()` if the actual bits match
   * the specified bits and returning an error otherwise.
   * @param bits constant bits
   * @group bits
   */
  def constant[A: Integral](bits: A*): Codec[Unit] = constant(BitVector(bits: _*))

  /**
   * Codec that always encodes the specified bits and always decodes n bits, returning `()`, where n is the length of the
   * specified bits.
   * @param bits constant bits
   * @group bits
   */
  def constantLenient(bits: BitVector): Codec[Unit] = new ConstantCodec(bits, false)

  /**
   * Codec that always encodes the specified bytes and always decodes n bytes, returning `()`, where n is the length of the
   * specified bytes.
   * @param bytes constant bytes
   * @group bits
   */
  def constantLenient(bytes: ByteVector): Codec[Unit] = constantLenient(bytes.bits)

  /**
   * Codec that always encodes the specified bits and always decodes n bits, returning `()`, where n is the length of the
   * specified bits.
   * @param bits constant bits
   * @group bits
   */
  def constantLenient[A: Integral](bits: A*): Codec[Unit] = constantLenient(BitVector(bits: _*))

  /**
   * Provides implicit conversions from literal types to constant codecs.
   *
   * For example, with `literals._` imported, `constant(0x47) ~> uint8`
   * can be written as `0x47 ~> uint8`.
   *
   * Supports literal bytes, ints, `BitVector`s, and `ByteVector`s.
   *
   * @group bits
   */
  object literals {
    implicit def constantIntCodec(a: Int): Codec[Unit] = constant(a)
    implicit def constantByteVectorCodec(a: ByteVector): Codec[Unit] = constant(a)
    implicit def constantBitVectorCodec(a: BitVector): Codec[Unit] = constant(a)
  }

  /**
   * Codec that limits the number of bits the specified codec works with.
   *
   * When encoding, if encoding with the specified codec
   * results in less than the specified size, the vector is right padded with 0 bits. If the result is larger than the specified
   * size, an encoding error is returned.
   *
   * When decoding, the specified codec is only given `size` bits. If the specified codec does not consume all the bits it was
   * given, any remaining bits are discarded.
   *
   * @param size number of bits
   * @param codec codec to limit
   * @group combinators
   */
  def fixedSizeBits[A](size: Long, codec: Codec[A]): Codec[A] = new FixedSizeCodec(size, codec)

  /**
   * Byte equivalent of [[fixedSizeBits]].
   * @param size number of bytes
   * @param codec codec to limit
   * @group combinators
   */
  def fixedSizeBytes[A](size: Long, codec: Codec[A]): Codec[A] = new Codec[A] {
    private val fcodec = fixedSizeBits(size * 8, codec)
    def sizeBound = fcodec.sizeBound
    def encode(a: A) = fcodec.encode(a)
    def decode(b: BitVector) = fcodec.decode(b)
    override def toString = s"fixedSizeBytes($size, $codec)"
  }

  /**
   * Codec that limits the number of bits the specified codec works with.
   *
   * If the encoded result is larger than the specified
   * size, an encoding error is returned.
   *
   * If encoding with the specified codec
   * results in less than the specified size, the vector is right padded by repeatedly encoding with padCodec.
   * An encoding error is returned if the padCodec result does not precisely fill the remaining space.
   *
   * When decoding, the specified codec is only given `size` bits. If the specified codec does not consume all the bits it was
   * given, all remaining bits are repeatedly decoded by padCodec. A decoding error is returned if any
   * padCodec decode returns an error.
   *
   * @param size number of bits
   * @param codec codec to limit
   * @param padCodec codec to use for padding
   * @group combinators
   */
  def paddedFixedSizeBits[A](size: Long, codec: Codec[A], padCodec: Codec[Unit]): Codec[A] = new PaddedFixedSizeCodec(size, codec, _ => padCodec)

  /**
   * Codec that limits the number of bits the specified codec works with.
   *
   * If the encoded result is larger than the specified
   * size, an encoding error is returned.
   *
   * If encoding with the specified codec
   * results in less than the specified size, the vector is right padded by repeatedly encoding with the
   * codec returned from `padCodec(numberOfPaddingBits)`.
   * An encoding error is returned if the padCodec result does not precisely fill the remaining space.
   *
   * When decoding, the specified codec is only given `size` bits. If the specified codec does not consume all the bits it was
   * given, all remaining bits are repeatedly decoded by the codec returned from `padCodec(remainingBitCount)`.
   * A decoding error is returned if any padding decode iteration returns an error.
   *
   * @param size number of bits
   * @param codec codec to limit
   * @param padCodec function that provides the codec to use for padding
   * @group combinators
   */
  def paddedFixedSizeBitsDependent[A](size: Long, codec: Codec[A], padCodec: Long => Codec[Unit]): Codec[A] = new PaddedFixedSizeCodec(size, codec, padCodec)

   /**
   * Byte equivalent of [[paddedFixedSizeBits]].
   * @param size number of bytes
   * @param codec codec to limit
   * @param padCodec codec to use for padding
   * @group combinators
   */
  def paddedFixedSizeBytes[A](size: Long, codec: Codec[A], padCodec: Codec[Unit]): Codec[A] = paddedFixedSizeBytesDependent(size, codec, _ => padCodec)

  /**
   * Byte equivalent of [[paddedFixedSizeBitsDependent]].
   *
   * The `padCodec` function is passed the number of *bits* of padding required -- not bytes.
   *
   * @param size number of bytes
   * @param codec codec to limit
   * @param padCodec function that provides the codec to use for padding
   * @group combinators
   */
   def paddedFixedSizeBytesDependent[A](size: Long, codec: Codec[A], padCodec: Long => Codec[Unit]): Codec[A] = new Codec[A] {
     private val fcodec = paddedFixedSizeBitsDependent(size * 8, codec, padCodec)
     def sizeBound = SizeBound.exact(size * 8)
     def encode(a: A) = fcodec.encode(a)
     def decode(b: BitVector) = fcodec.decode(b)
     override def toString = s"paddedFixedSizeBytes($size, $codec)"
   }

  /**
   * Codec that limits the number of bits the specified codec works with.
   *
   * When encoding, if encoding with the specified codec
   * results in less than the specified size, the vector is returned with no padding. If the result is larger than the specified
   * size, an encoding error is returned. This differs from `fixedSizeBits` by not padding encoded vectors less than the specified
   * size.
   *
   * When decoding, the specified codec is only given `size` bits. If the specified codec does not consume all the bits it was
   * given, any remaining bits are returned with the overall remainder.
   *
   * @param size number of bits
   * @param codec codec to limit
   * @group combinators
   */
  def limitedSizeBits[A](limit: Long, codec: Codec[A]): Codec[A] = new LimitedSizeCodec(limit, codec)

  /**
   * Byte equivalent of [[limitedSizeBits]].
   * @param size number of bytes
   * @param codec codec to limit
   * @group combinators
   */
  def limitedSizeBytes[A](limit: Long, codec: Codec[A]): Codec[A] = new Codec[A] {
    private val fcodec = limitedSizeBits(limit * 8, codec)
    def sizeBound = fcodec.sizeBound
    def encode(a: A) = fcodec.encode(a)
    def decode(b: BitVector) = fcodec.decode(b)
    override def toString = s"limitedSizeBytes($limit, $codec)"
  }

  /**
   * Codec that supports vectors of the form `size ++ value` where the `size` field decodes to the bit length of the `value` field.
   *
   * For example, encoding the string `"hello"` with `variableSizeBits(uint8, ascii)` yields a vector of 6 bytes -- the first byte being
   * 0x28 and the next 5 bytes being the US-ASCII encoding of `"hello"`.
   *
   * The `size` field can be any `Int` codec. An optional padding can be applied to the size field. The `sizePadding` is added to
   * the calculated size before encoding, and subtracted from the decoded size before decoding the value.
   *
   * For example, encoding `"hello"` with `variableSizeBits(uint8, ascii, 1)` yields a vector of 6 bytes -- the first byte being
   * 0x29 and the next 5 bytes being the US-ASCII encoding of `"hello"`.
   *
   * @param size codec that encodes/decodes the size in bits
   * @param value codec the encodes/decodes the value
   * @param sizePadding number of bits to add to the size before encoding (and subtract from the size before decoding)
   * @group combinators
   */
  def variableSizeBits[A](size: Codec[Int], value: Codec[A], sizePadding: Int = 0): Codec[A] =
    variableSizeBitsLong(widenIntToLong(size), value, sizePadding.toLong)

  /**
   * Byte equivalent of [[variableSizeBits]].
   * @param size codec that encodes/decodes the size in bytes
   * @param value codec the encodes/decodes the value
   * @param sizePadding number of bytes to add to the size before encoding (and subtract from the size before decoding)
   * @group combinators
   */
  def variableSizeBytes[A](size: Codec[Int], value: Codec[A], sizePadding: Int = 0): Codec[A] =
    variableSizeBytesLong(widenIntToLong(size), value, sizePadding.toLong)

  private def widenIntToLong(c: Codec[Int]): Codec[Long] =
    c.widen[Long](i => i.toLong, l => if (l > Int.MaxValue || l < Int.MinValue) Attempt.failure(Err(s"$l cannot be converted to an integer")) else Attempt.successful(l.toInt)).withToString(c.toString)

  /**
   * Codec that supports vectors of the form `size ++ value` where the `size` field decodes to the bit length of the `value` field.
   *
   * For example, encoding the string `"hello"` with `variableSizeBitsLong(uint32, ascii)` yields a vector of 9 bytes -- the first four bytes being
   * 0x00000028 and the next 5 bytes being the US-ASCII encoding of `"hello"`.
   *
   * The `size` field can be any `Long` codec. An optional padding can be applied to the size field. The `sizePadding` is added to
   * the calculated size before encoding, and subtracted from the decoded size before decoding the value.
   *
   * For example, encoding `"hello"` with `variableSizeBitsLong(uint32, ascii, 1)` yields a vector of 9 bytes -- the first 4 bytes being
   * 0x00000029 and the next 5 bytes being the US-ASCII encoding of `"hello"`.
   *
   * @param size codec that encodes/decodes the size in bits
   * @param value codec the encodes/decodes the value
   * @param sizePadding number of bits to add to the size before encoding (and subtract from the size before decoding)
   * @group combinators
   */
  def variableSizeBitsLong[A](size: Codec[Long], value: Codec[A], sizePadding: Long = 0): Codec[A] =
    new VariableSizeCodec(size, value, sizePadding)

  /**
   * Byte equivalent of [[variableSizeBitsLong]].
   * @param size codec that encodes/decodes the size in bytes
   * @param value codec the encodes/decodes the value
   * @param sizePadding number of bytes to add to the size before encoding (and subtract from the size before decoding)
   * @group combinators
   */
  def variableSizeBytesLong[A](size: Codec[Long], value: Codec[A], sizePadding: Long = 0): Codec[A] = new Codec[A] {
    private val codec = variableSizeBitsLong(size.xmap[Long](_ * 8, _ / 8), value, sizePadding * 8)
    def sizeBound = size.sizeBound + value.sizeBound
    def encode(a: A) = codec.encode(a)
    def decode(b: BitVector) = codec.decode(b)
    override def toString = s"variableSizeBytes($size, $value)"
  }

  /**
   * Codec that supports vectors of the form `size ++ prefix ++ value` where the `size` field decodes to the bit length of the `value` field.
   *
   * For example, encoding `(3, "hello")` with `variableSizePrefixedBits(uint8, int32, ascii)` yields a vector of 10 bytes -- the first byte being
   * 0x28, the next 4 bytes being 0x00000003, and the last 5 bytes being the US-ASCII encoding of `"hello"`.
   *
   * The `size` field can be any `Int` codec. An optional padding can be applied to the size field. The `sizePadding` is added to
   * the calculated size before encoding, and subtracted from the decoded size before decoding the value.
   *
   * For example, encoding `(3, "hello")` with `variableSizePrefixedBits(uint8, int32, ascii, 1)` yields a vector of 10 bytes -- the first byte being
   * 0x29, the next 4 bytes being 0x00000003, and the last 5 bytes being the US-ASCII encoding of `"hello"`.
   *
   * @param size codec that encodes/decodes the size in bits
   * @param prefix codec that encodes/decodes the prefix
   * @param value codec the encodes/decodes the value
   * @param sizePadding number of bits to add to the size before encoding (and subtract from the size before decoding)
   * @group combinators
   */
  def variableSizePrefixedBits[A, B](size: Codec[Int], prefix: Codec[A], value: Codec[B], sizePadding: Int = 0): Codec[(A, B)] =
    variableSizePrefixedBitsLong(widenIntToLong(size), prefix, value, sizePadding.toLong)

  /**
   * Byte equivalent of [[variableSizePrefixedBits]].
   * @param size codec that encodes/decodes the size in bytes
   * @param prefix codec that encodes/decodes the prefix
   * @param value codec the encodes/decodes the value
   * @param sizePadding number of bytes to add to the size before encoding (and subtract from the size before decoding)
   * @group combinators
   */
  def variableSizePrefixedBytes[A, B](size: Codec[Int], prefix: Codec[A], value: Codec[B], sizePadding: Int = 0): Codec[(A, B)] =
    variableSizePrefixedBytesLong(widenIntToLong(size), prefix, value, sizePadding.toLong)

  /**
   * Codec that supports vectors of the form `size ++ prefix ++ value` where the `size` field decodes to the bit length of the `value` field.
   *
   * For example, encoding the string `(3, "hello")` with `variableSizePrefixedBitsLong(uint32, int32, ascii)` yields a vector of 13 bytes -- the
   * first four bytes being 0x00000028, the next 4 bytes being 0x00000003, and the last 5 bytes being the US-ASCII encoding of `"hello"`.
   *
   * The `size` field can be any `Long` codec. An optional padding can be applied to the size field. The `sizePadding` is added to
   * the calculated size before encoding, and subtracted from the decoded size before decoding the value.
   *
   * For example, encoding `(3, "hello")` with `variableSizePrefixedBitsLong(uint32, int32, ascii, 1)` yields a vector of 13 bytes -- the first
   * 4 bytes being 0x00000029, the next 4 bytes being 0x00000003, and the last 5 bytes being the US-ASCII encoding of `"hello"`.
   *
   * @param size codec that encodes/decodes the size in bits
   * @param prefix codec that encodes/decodes the prefix
   * @param value codec the encodes/decodes the value
   * @param sizePadding number of bits to add to the size before encoding (and subtract from the size before decoding)
   * @group combinators
   */
  def variableSizePrefixedBitsLong[A, B](size: Codec[Long], prefix: Codec[A], value: Codec[B], sizePadding: Long = 0): Codec[(A, B)] =
    new VariableSizePrefixedCodec(size, prefix, value, sizePadding)

  /**
   * Byte equivalent of [[variableSizePrefixedBitsLong]].
   * @param size codec that encodes/decodes the size in bytes
   * @param prefix codec that encodes/decodes the prefix
   * @param value codec the encodes/decodes the value
   * @param sizePadding number of bytes to add to the size before encoding (and subtract from the size before decoding)
   * @group combinators
   */
  def variableSizePrefixedBytesLong[A, B](size: Codec[Long], prefix: Codec[A], value: Codec[B], sizePadding: Long = 0): Codec[(A, B)] = new Codec[(A, B)] {
    private val codec = variableSizePrefixedBitsLong(size.xmap[Long](_ * 8, _ / 8), prefix, value, sizePadding * 8)
    def sizeBound = size.sizeBound + value.sizeBound
    def encode(ab: (A, B)) = codec.encode(ab)
    def decode(b: BitVector) = codec.decode(b)
    override def toString = s"variableSizePrefixedBytes($size, $prefix, $value)"
  }

  /**
   * Decodes using the specified codec but resets the remainder to the original vector.
   * Encodes with the specified codec.
   * @param target codec that encodes/decodes the value
   * @return codec that behaves the same as `target` but resets remainder to the input vector after decoding
   * @group combinators
   */
  def peek[A](target: Codec[A]): Codec[A] = new Codec[A] {
    def sizeBound = target.sizeBound
    def encode(a: A) = target.encode(a)
    def decode(b: BitVector) = target.decode(b).map { _.mapRemainder(_ => b) }
  }

  /**
   * Codec that decodes vectors of the form `size ++ rest` as a `BitVector`, where the returned vector includes the size bits.
   *
   * This differs from `variableSizeBits(size, bits, sizePadding)` in that the encoded size is expected to be encoded before
   * calling encode and the encoded size is returned as part of the vector.
   *
   * @param size size codec -- must have an exact size
   * @param sizePadding number of bits to subtract from the size before decoding
   */
  def peekVariableSizeBits(size: Codec[Int], sizePadding: Int = 0): Codec[BitVector] = peekVariableSizeBitsLong(widenIntToLong(size), sizePadding.toLong)

  /**
   * `Long` equivalent of [[peekVariableSizeBits]].
   * @param size size codec -- must have an exact size
   * @param sizePadding number of bits to subtract from the size before decoding
   */
  def peekVariableSizeBitsLong(size: Codec[Long], sizePadding: Long = 0L): Codec[BitVector] = new Codec[BitVector] {
    private val sizeInBits = size.sizeBound.exact.getOrElse(throw new IllegalArgumentException(s"must be used with a size field of an exactly known size but $size has size bound ${size.sizeBound}"))
    private val decoder = (peek(bits(sizeInBits)) ~ variableSizeBitsLong(size, bits, sizePadding)).map { case (sz, b) => sz ++ b }
    def sizeBound = size.sizeBound.atLeast
    def encode(b: BitVector) = Attempt.successful(b)
    def decode(b: BitVector) = decoder.decode(b)
    override def toString = s"peekVariableSizeBits($size)"
  }

  /**
   * Equivalent to [[peekVariableSizeBits]] where the size units are in bytes instead of bits.
   *
   * @param size size codec -- must have an exact size
   * @param sizePadding number of bytes to subtract from the size before decoding
   */
  def peekVariableSizeBytes(size: Codec[Int], sizePadding: Int = 0): Codec[BitVector] =
    peekVariableSizeBytesLong(widenIntToLong(size), sizePadding.toLong)

  /**
   * `Long` equivalent of [[peekVariableSizeBytes]].
   * @param size size codec -- must have an exact size
   * @param sizePadding number of bits to subtract from the size before decoding
   */
  def peekVariableSizeBytesLong(size: Codec[Long], sizePadding: Long = 0L): Codec[BitVector] = new Codec[BitVector] {
    private val codec = peekVariableSizeBitsLong(size.xmap[Long](_ * 8, _ / 8), sizePadding * 8)
    def sizeBound = codec.sizeBound
    def encode(a: BitVector) = codec.encode(a)
    def decode(b: BitVector) = codec.decode(b)
    override def toString = s"peekVariableSizeBytes($size)"
  }

  /**
   * Codec that:
   *  - encodes using the specified codec but right-pads with 0 bits to the next largest byte when the size of the
   *    encoded bit vector is not divisible by 8
   *  - decodes using the specified codec but drops any leading bits of the remainder when the number of bytes
   *    consumed by the specified codec is not divisible by 8
   *
   * This combinator allows byte alignment without manually specifying ignore bits. For example, instead of writing
   * `(bool(1) :: bool(1) :: ignore(6)).dropUnits`, this combinator allows `byteAligned(bool(1) :: bool(1))`.
   *
   * Note that aligning large structures on byte boundaries can provide significant performance improvements when
   * converting to/from data structures that are based on bytes -- e.g., `Array[Byte]` or `ByteBuffer`.
   *
   * @param codec codec to align to next larger byte boundary
   * @group combinators
   */
  def byteAligned[A](codec: Codec[A]): Codec[A] = new ByteAlignedCodec(codec)

  /**
   * Codec of `Option[A]` that delegates to a `Codec[A]` when the `included` parameter is true.
   *
   * When encoding, if `included` is true and the value to encode is a `Some`, the specified codec is used to encode the inner value.
   * Otherwise, an empty bit vector is returned.
   *
   * When decoding, if `included` is true, the specified codec is used and its result is wrapped in a `Some`. Otherwise, a `None` is returned.
   *
   * @param included whether this codec is enabled (meaning it delegates to the specified codec) or disabled, in which case it
   * encodes no bits and returns `None` from decode
   * @param codec codec to conditionally include
   * @group combinators
   */
  def conditional[A](included: Boolean, codec: Codec[A]): Codec[Option[A]] = new ConditionalCodec(included, codec)

  /**
   * Codec of `Option[A]` that delegates to a `Codec[A]` when the `guard` codec decodes a true.
   *
   * When encoding, a `Some` results in `guard` encoding a `true` and `target` encoding the value.
   * A `None` results in `guard` encoding a false and the `target` not encoding anything.
   *
   * @param guard codec that determines whether the target codec is included
   * @param target codec to conditionally include
   * @group combinators
   */
  def optional[A](guard: Codec[Boolean], target: Codec[A]): Codec[Option[A]] =
    either(guard, provide(()), target).
      xmap[Option[A]](_.right.toOption, _.toRight(())).
      withToString(s"optional($guard, $target)")

  /**
   * Creates a `Codec[A]` from a `Codec[Option[A]]` and a fallback `Codec[A]`.
   *
   * When encoding, the `A` is encoded with `opt` (by wrapping it in a `Some`).
   * When decoding, `opt` is first used to decode the buffer. If it decodes a `Some(a)`, that
   * value is returned. If it decodes a `None`, `default` is used to decode the buffer.
   *
   * @param opt optional codec
   * @param default fallback codec used during decoding when `opt` decodes a `None`
   * @group combinators
   */
  def withDefault[A](opt: Codec[Option[A]], default: Codec[A]): Codec[A] = {
    val paired = opt flatZip {
      case Some(a) => provide(a)
      case None => default
    }
    paired.xmap[A](_._2, a => (Some(a), a)).withToString(s"withDefault($opt, $default)")
  }

  /**
   * Creates a `Codec[A]` from a `Codec[Option[A]]` and a fallback value `A`.
   *
   * When encoding, the `A` is encoded with `opt` (by wrapping it in a `Some`).
   * When decoding, `opt` is first used to decode the buffer. If it decodes a `Some(a)`, that
   * value is returned. If it decodes a `None`, the `default` value is return.
   *
   * @param opt optional codec
   * @param default fallback value returned from `decode` when `opt` decodes a `None`
   * @group combinators
   */
  def withDefaultValue[A](opt: Codec[Option[A]], default: A): Codec[A] =
    withDefault(opt, provide(default))

  /**
   * Creates a codec that decodes true when the target codec decodes successfully and decodes false
   * when the target codec decodes unsuccessfully. Upon a successful decode of the target codec, the
   * remaining bits are returned, whereas upon an unsuccessful decode, the original input buffer is
   * returned.
   *
   * When encoding, a true results in the target codec encoding a unit whereas a false results
   * in encoding of an empty vector.
   *
   * @param target codec to recover errors from
   * @group combinators
   */
  def recover(target: Codec[Unit]): Codec[Boolean] = new RecoverCodec(target, false)

  /**
   * Lookahead version of [[recover]] -- i.e., upon successful decoding with the target codec,
   * the original buffer is returned instead of the remaining buffer.
   *
   * @param target codec to recover errors from
   * @group combinators
   */
  def lookahead(target: Codec[Unit]): Codec[Boolean] = new RecoverCodec(target, true)

  /**
   * Codec that encodes/decodes using the specified codecs by trying each codec in succession
   * and using the first successful result.
   *
   * @group combinators
   */
  def choice[A](codecs: Codec[A]*): Codec[A] =
    Codec(
      Encoder.choiceEncoder(codecs: _*),
      Decoder.choiceDecoder(codecs: _*)
    ).withToString(codecs.mkString("choice(", ", ", ")"))

  /**
   * Codec that encodes/decodes a `Vector[A]` from a `Codec[A]`.
   *
   * When encoding, each `A` in the vector is encoded and all of the resulting vectors are concatenated.
   *
   * When decoding, `codec.decode` is called repeatedly until there are no more remaining bits and the value result
   * of each `decode` is returned in the vector.
   *
   * @param codec codec to encode/decode a single element of the sequence
   * @group combinators
   */
  def vector[A](codec: Codec[A]): Codec[Vector[A]] = new VectorCodec(codec)

  /**
   * Codec that encodes/decodes a `Vector[A]` of `N` elements using a `Codec[A]`.
   *
   * When encoding, the number of elements in the vector is encoded using `countCodec`
   * and the values are then each encoded using `valueCodec`.
   *
   * When decoding, the number of elements is decoded using `countCodec` and then that number of elements
   * are decoded using `valueCodec`. Any remaining bits are returned.
   *
   * Note: when the count is known statically, use `vectorOfN(provide(count), ...)`.
   *
   * @param codec codec to encode/decode a single element of the sequence
   * @group combinators
   */
  def vectorOfN[A](countCodec: Codec[Int], valueCodec: Codec[A]): Codec[Vector[A]] =
    countCodec.
      flatZip { count => new VectorCodec(valueCodec, Some(count)) }.
      xmap[Vector[A]]({ case (cnt, vec) => vec }, vec => (vec.size, vec)).
      withToString(s"vectorOfN($countCodec, $valueCodec)")

  /**
   * Codec that encodes/decodes a `List[A]` from a `Codec[A]`.
   *
   * When encoding, each `A` in the list is encoded and all of the resulting vectors are concatenated.
   *
   * When decoding, `codec.decode` is called repeatedly until there are no more remaining bits and the value result
   * of each `decode` is returned in the list.
   *
   * @param codec codec to encode/decode a single element of the sequence
   * @group combinators
   */
  def list[A](codec: Codec[A]): Codec[List[A]] = new ListCodec(codec)

  /**
   * Codec that encodes/decodes a `List[A]` of `N` elements using a `Codec[A]`.
   *
   * When encoding, the number of elements in the list is encoded using `countCodec`
   * and the values are then each encoded using `valueCodec`.
   *
   * When decoding, the number of elements is decoded using `countCodec` and then that number of elements
   * are decoded using `valueCodec`. Any remaining bits are returned.
   *
   * Note: when the count is known statically, use `listOfN(provide(count), ...)`.
   *
   * @param codec codec to encode/decode a single element of the sequence
   * @group combinators
   */
  def listOfN[A](countCodec: Codec[Int], valueCodec: Codec[A]): Codec[List[A]] =
    countCodec.
      flatZip { count => new ListCodec(valueCodec, Some(count)) }.
      xmap[List[A]]({ case (cnt, xs) => xs }, xs => (xs.size, xs)).
      withToString(s"listOfN($countCodec, $valueCodec)")

  /**
   * Combinator that chooses amongst two codecs based on an implicitly available byte ordering.
   * @param big codec to use when big endian
   * @param little codec to use when little endian
   * @group combinators
   */
  def endiannessDependent[A](big: Codec[A], little: Codec[A])(implicit ordering: ByteOrdering): Codec[A] =
    ordering match {
      case ByteOrdering.BigEndian => big
      case ByteOrdering.LittleEndian => little
    }

  /**
   * Either codec that supports bit vectors of form `indicator ++ (left or right)` where a
   * value of `false` for the indicator indicates it is followed by a left value and a value
   * of `true` indicates it is followed by a right value.
   *
   * @param indicator codec that encodes/decodes false for left and true for right
   * @param left codec the encodes a left value
   * @param right codec the encodes a right value
   * @group combinators
   */
  def either[L, R](indicator: Codec[Boolean], left: Codec[L], right: Codec[R]): Codec[Either[L, R]] =
    discriminated[Either[L, R]].by(indicator)
    .| (false) { case Left(l)  => l } (Left.apply) (left)
    .| (true)  { case Right(r) => r } (Right.apply) (right)

  /**
   * Either codec that supports bit vectors of form `left or right` where the right codec
   * is consulted first when decoding. If the right codec fails to decode, the left codec
   * is used.
   *
   * @param left codec the encodes a left value
   * @param right codec the encodes a right value
   * @group combinators
   */
  def fallback[L, R](left: Codec[L], right: Codec[R]): Codec[Either[L, R]] = new Codec[Either[L, R]] {
    def sizeBound = left.sizeBound | right.sizeBound
    def encode(e: Either[L, R]) = e.fold(left.encode, right.encode)
    def decode(b: BitVector) = right.decode(b).map(_.map(Right(_))).recoverWith {
      case _ => left.decode(b).map(_.map(Left(_)))
    }
  }

  /**
   * Provides a `Codec[A]` that delegates to a lazily evaluated `Codec[A]`.
   * @group combinators
   */
  def lazily[A](codec: => Codec[A]): Codec[A] = new Codec[A] {
    private lazy val c = codec
    def sizeBound = c.sizeBound
    def encode(a: A) = c.encode(a)
    def decode(b: BitVector) = c.decode(b)
    override def toString = s"lazily($c)"
  }

  /**
   * Codec that always fails encoding and decoding with the specified message.
   *
   * @group combinators
   */
  def fail[A](err: Err): Codec[A] = fail(err, err)

  /**
   * Codec that always fails encoding and decoding with the specified messages.
   *
   * @group combinators
   */
  def fail[A](encErr: Err, decErr: Err): Codec[A] = new FailCodec[A](encErr, decErr)

  /**
   * Codec that compresses the results of encoding with the specified codec and decompresses prior to decoding with the specified codec.
   *
   * Compression is performed using ZLIB. There are a number of defaulted parameters that control compression specifics.
   *
   * @param level compression level, 0-9, with 0 disabling compression and 9 being highest level of compression -- see `java.util.zip.Deflater` for details
   * @param strategy compression strategy -- see `java.util.zip.Deflater` for details
   * @param nowrap if true, ZLIB header and checksum will not be used
   * @param chunkSize buffer size, in bytes, to use when compressing
   * @group combinators
   */
  def zlib[A](codec: Codec[A], level: Int = Deflater.DEFAULT_COMPRESSION, strategy: Int = Deflater.DEFAULT_STRATEGY, nowrap: Boolean = false, chunkSize: Int = 4096): Codec[A] =
    new ZlibCodec(codec, level, strategy, nowrap, chunkSize)

  /**
   * Codec that filters bits before/after decoding/encoding.
   *
<<<<<<< HEAD
   * @param filter a codec that represents pre/post-processing stages for input/output bits
   * @param codec the target codec
   * @tparam A the result type
   * @group combinators
   */
  def filtered[A](filter: Codec[BitVector], codec: Codec[A]): Codec[A] = new Codec[A] {
      def encode(value: A): Attempt[BitVector] = codec.encode(value) flatMap filter.encode
      def sizeBound: SizeBound = filter.sizeBound
      def decode(bits: BitVector): Attempt[DecodeResult[A]] =
        filter.decode(bits).flatMap(
          r => codec.decode(r.value).map(_.mapRemainder(_ ++ r.remainder)))
    }

  /**
   * Codec that filters a checksum.
   *
   * @param checksum a codec that encodes a bit-range to a bit-checksum and decodes bits to a bit-range
   * @param codec the target codec
   * @tparam A the result type
   * @group combinators
   * @see [[ChecksumCodec]]
   */
  def checksummed[A](checksum: Codec[BitVector], codec: Codec[A]): Codec[A] = filtered(new Codec[BitVector] {
      def encode(value: BitVector): Attempt[BitVector] = checksum.encode(value).map(value ++ _)
      def sizeBound: SizeBound = checksum.sizeBound
      def decode(bits: BitVector): Attempt[DecodeResult[BitVector]] =
        checksum.decode(bits).flatMap(
          r => checksum.encode(r.value).flatMap(
            expected => r.remainder.consumeThen(expected.size)(
              e => Attempt.failure(Err.InsufficientBits(expected.size, r.remainder.size, List(e))),
              (actual, remainder) =>
                if (expected == actual) Attempt.successful(DecodeResult(r.value, remainder))
                else Attempt.failure(ChecksumCodec.Mismatch(r.value, expected, actual)))))
    }, codec)
=======
   * Note: the remainder returned from `filter.decode` is appended to the remainder of `codec.decode`.
   *
   * @param codec the target codec
   * @param filter a codec that represents pre/post-processing stages for input/output bits
   * @group combinators
   */
  def filtered[A](codec: Codec[A], filter: Codec[BitVector]): Codec[A] = new Codec[A] {
    def sizeBound: SizeBound = filter.sizeBound
    def encode(value: A): Attempt[BitVector] = codec.encode(value) flatMap filter.encode
    def decode(bits: BitVector): Attempt[DecodeResult[A]] =
      filter.decode(bits).flatMap(r => codec.decode(r.value).map(_.mapRemainder(_ ++ r.remainder)))
    override def toString = s"filtered($codec, $filter)"
  }

  /**
   * Codec that supports a checksum.
   *
   * When encoding, first the value is encoded using `target`, then a checksum is computed over the result the encoded value using `checksum`,
   * and finally, the encoded value and the checksum are converted to a single vector using `framing.encode(value -> chk)`.
   *
   * When decoding, the input vector is split in to an encoded value, a checksum value, and a remainder using `framing.decode`.
   * If `validate` is true, a checksum is computed over the encoded value and compared with the decoded checksum value. If the checksums
   * match, the encoded value is decoded with `target` and the result is returned, with its remainder concatenated with the remainder of
   * deframing. If the checksums do not match, a `ChecksumMismatch` error is raised.
   *
   * For example: {{{
     val crc32 = scodec.bits.crc(hex"04c11db7".bits, hex"ffffffff".bits, true, true, hex"ffffffff".bits)

     // Size of the string is not included in the checksum -- the `framing` codec handles adding the size *after* checksum computation
     val c = checksummed(utf8, crc32, variableSizeBytes(int32, bits) ~ fixedSizeBytes(4, bits))

     // Size of the string is included in the checksum
     val d = checksummed(utf8_32, crc32, peekVariableSizeBytes(int32) ~ fixedSizeBytes(4, bits))
   }}}
   *
   * @param target codec used for encoding/decoding values of type `A`
   * @param checksum computes a checksum of the input
   * @param framing codec used to convert the encoded value and computed checksum in to a single vector
   * @group combinators
   */
  def checksummed[A](target: Codec[A], checksum: BitVector => BitVector, framing: Codec[(BitVector, BitVector)], validate: Boolean = true): Codec[A] = new Codec[A] {
    def sizeBound: SizeBound = target.sizeBound.atLeast
    def encode(a: A) = for {
      value <- target.encode(a)
      result <- framing.encode(value -> checksum(value))
    } yield result
    def decode(bits: BitVector) = for {
      r <- framing.decode(bits)
      (value, actual) = r.value
      result <- {
        if (validate) {
          val expected = checksum(value)
          if (expected == actual) target.decode(value)
          else Attempt.failure(ChecksumMismatch(value, expected, actual))
        } else {
          target.decode(value)
        }
      }
    } yield result.mapRemainder { _ ++ r.remainder }
    override def toString = s"checksummed($target, $framing)"
  }
>>>>>>> 5e0ef451

  /**
   * Codec that encrypts and decrypts using a `javax.crypto.Cipher`.
   *
   * Encoding a value of type `A` is delegated to the specified codec and the resulting bit vector is encrypted
   * with a cipher provided by the implicit [[CipherFactory]].
   *
   * Decoding first decrypts all of the remaining bits and then decodes the decrypted bits with the
   * specified codec. Successful decoding always returns no remaining bits, even if the specified
   * codec does not consume all decrypted bits.
   *
   * @param codec codec that encodes a value to plaintext bits and decodes plaintext bits to a value
   * @param cipherFactory factory to use for encryption/decryption
   * @group crypto
   */
  def encrypted[A](codec: Codec[A])(implicit cipherFactory: CipherFactory): Codec[A] = new CipherCodec(codec)(cipherFactory)

  /**
   * Codec that includes a signature of the encoded bits.
   *
   * Encoding a value of type `A` is delegated to the specified codec and then a signature of those bits is
   * appended using the specified [[SignatureFactory]] to perform signing.
   *
   * Decoding first decodes using the specified codec and then all of the remaining bits are treated as
   * the signature of the decoded bits. The signature is verified and if it fails to verify, an error
   * is returned.
   *
   * Note: because decoding is first delegated to the specified code, care must be taken to ensure
   * that codec does not consume the signature bits. For example, if the target codec is an unbounded
   * string (e.g., ascii, utf8), decoding an encoded vector will result in the string codec trying to
   * decode the signature bits as part of the string.
   *
   * Use [[SignatureFactory]] or [[ChecksumFactory]] to create a [[SignerFactory]].
   *
   * @param size size in bytes of signature
   * @param codec codec to use to encode/decode value field
   * @param signatureFactory factory to use for signing/verifying
   * @group crypto
   */
  def fixedSizeSignature[A](size: Int)(codec: Codec[A])(implicit signerFactory: SignerFactory): Codec[A] =
    new SignatureCodec(codec, fixedSizeBytes(size.toLong, BitVectorCodec))(signerFactory)

  /**
   * Codec that includes a signature of the encoded bits.
   *
   * Same functionality as [[fixedSizeSignature]] with one difference -- the size of the signature bytes are
   * written between the encoded bits and the signature bits.
   *
   * Use [[SignatureFactory]] or [[ChecksumFactory]] to create a [[SignerFactory]].
   *
   * @param size codec to use to encode/decode size of signature field
   * @param codec codec to use to encode/decode value field
   * @param signatureFactory factory to use for signing/verifying
   * @group crypto
   */
  def variableSizeSignature[A](size: Codec[Int])(codec: Codec[A])(implicit signerFactory: SignerFactory): Codec[A] =
    new SignatureCodec(codec, variableSizeBytes(size, BitVectorCodec))(signerFactory)

  /**
   * Codec that encodes/decodes certificates using their default encoding.
   *
   * @param certType certificate type to pass to `java.security.cert.CertificateFactory.getInstance`
   * @group crypto
   */
  def certificate(certType: String): Codec[Certificate] = new CertificateCodec(certType)

  /**
   * Codec that encodes/decodes certificates using their default encoding.
   *
   * @group crypto
   */
  val x509Certificate: Codec[X509Certificate] =
    certificate("X.509").
      xmap[X509Certificate](_.asInstanceOf[X509Certificate], identity).
      withToString("x509certificate")

  /**
   * Provides the `|` method on `String`, which is reverse syntax for `codec withContext ctx`.
   *
   * Usage: {{{val codec = "id" | uint8}}}
   *
   * @group combinators
   */
  final implicit class StringEnrichedWithCodecContextSupport(val context: String) extends AnyVal {
    /** Pushes context into the specified codec. */
    def |[A](codec: Codec[A]): Codec[A] = codec withContext context
  }

  // Tuple codec syntax

  /**
   * Type alias for Tuple2 in order to allow left nested tuples to be written as A ~ B ~ C ~ ....
   * @group tuples
   */
  final type ~[+A, +B] = (A, B)

  /**
   * Extractor that allows pattern matching on the tuples created by tupling codecs.
   * @group tuples
   */
  object ~ {
    def unapply[A, B](t: (A, B)): Option[(A, B)] = Some(t)
  }

  /**
   * Allows creation of left nested pairs by successive usage of `~` operator.
   * @group tuples
   */
  final implicit class ValueEnrichedWithTuplingSupport[A](val a: A) {
    def ~[B](b: B): (A, B) = (a, b)
  }

  /**
   * Allows use of a 2-arg function as a single arg function that takes a left-associated stack of pairs with 2 total elements.
   * @group tuples
   */
  final implicit def liftF2ToNestedTupleF[A, B, X](fn: (A, B) => X): ((A, B)) => X =
    fn.tupled

  /**
   * Allows use of a 3-arg function as a single arg function that takes a left-associated stack of pairs with 3 total elements.
   * @group tuples
   */
  final implicit def liftF3ToNestedTupleF[A, B, C, X](fn: (A, B, C) => X): (((A, B), C)) => X = {
    case a ~ b ~ c => fn(a, b, c)
  }

  /**
   * Allows use of a 4-arg function as a single arg function that takes a left-associated stack of pairs with 4 total elements.
   * @group tuples
   */
  final implicit def liftF4ToNestedTupleF[A, B, C, D, X](fn: (A, B, C, D) => X): ((((A, B), C), D)) => X = {
    case a ~ b ~ c ~ d => fn(a, b, c, d)
  }

  /**
   * Allows use of a 5-arg function as a single arg function that takes a left-associated stack of pairs with 5 total elements.
   * @group tuples
   */
  final implicit def liftF5ToNestedTupleF[A, B, C, D, E, X](fn: (A, B, C, D, E) => X): (((((A, B), C), D), E)) => X = {
    case a ~ b ~ c ~ d ~ e => fn(a, b, c, d, e)
  }

  /**
   * Allows use of a 6-arg function as a single arg function that takes a left-associated stack of pairs with 6 total elements.
   * @group tuples
   */
  final implicit def liftF6ToNestedTupleF[A, B, C, D, E, F, X](fn: (A, B, C, D, E, F) => X): ((((((A, B), C), D), E), F)) => X = {
    case a ~ b ~ c ~ d ~ e ~ f => fn(a, b, c, d, e, f)
  }

  /**
   * Allows use of a 7-arg function as a single arg function that takes a left-associated stack of pairs with 7 total elements.
   * @group tuples
   */
  final implicit def liftF7ToNestedTupleF[A, B, C, D, E, F, G, X](fn: (A, B, C, D, E, F, G) => X): (((((((A, B), C), D), E), F), G)) => X = {
    case a ~ b ~ c ~ d ~ e ~ f ~ g => fn(a, b, c, d, e, f, g)
  }

  /**
   * Allows use of an 8-arg function as a single arg function that takes a left-associated stack of pairs with 8 total elements.
   * @group tuples
   */
  final implicit def liftF8ToNestedTupleF[A, B, C, D, E, F, G, H, X](fn: (A, B, C, D, E, F, G, H) => X): ((((((((A, B), C), D), E), F), G), H)) => X = {
    case a ~ b ~ c ~ d ~ e ~ f ~ g ~ h => fn(a, b, c, d, e, f, g, h)
  }

  // DiscriminatorCodec syntax

  /**
   * Provides syntax for building a [[DiscriminatorCodec]].
   *
   * Usage: {{{
   val codecA: Codec[A] = ...
   val codecB: Codec[B] = ...

   val codecE: Codec[Either[A,B]] =
     discriminated[Either[A,B]].by(uint8)
     .| (0) { case Left(l) => l } (Left.apply) (codecA)
     .| (1) { case Right(r) => r } (Right.apply) (codecB)
     .build
   }}}

   * This encodes an `Either[A,B]` by checking the given patterns
   * in sequence from top to bottom. For the first pattern that matches,
   * it emits the corresponding discriminator value: `0` for `Left`
   * and `1` for `Right`, encoded via the `uint8` codec. It then emits
   * either an encoded `A`, encoded using `codecA`, or an encoded `B`,
   * using `codecB`.
   *
   * Decoding is the mirror of this; the returned `codecE` will first
   * read an `Int`, using the `uint8` codec. If it is a `0`, it then
   * runs `codecA`, and injects the result into `Either` via `Left.apply`.
   * If it is a `1`, it runs `codecB` and injects the result into `Either`
   * via `Right.apply`.
   *
   * There are a few variations on this syntax. See [[DiscriminatorCodec]] for details.
   *
   * @group combinators
   */
  def discriminated[A]: NeedDiscriminatorCodec[A] = new NeedDiscriminatorCodec[A] {
    final def by[B](discriminatorCodec: Codec[B]): DiscriminatorCodec[A, B] =
      new DiscriminatorCodec[A, B](discriminatorCodec, Vector(), CodecTransformation.Id)
  }

  /**
   * Provides a codec for an enumerated set of values, where each enumerated value is
   * mapped to a tag.
   *
   * @param discriminatorCodec codec used to encode/decode tag value
   * @param mappings mapping from tag values to/from enum values
   * @group combinators
   */
  def mappedEnum[A, B](discriminatorCodec: Codec[B], mappings: (A, B)*): DiscriminatorCodec[A, B] =
    mappedEnum(discriminatorCodec, mappings.toMap)

  /**
   * Provides a codec for an enumerated set of values, where each enumerated value is
   * mapped to a tag.
   *
   * @param discriminatorCodec codec used to encode/decode tag value
   * @param map mapping from tag values to/from enum values
   * @group combinators
   */
  def mappedEnum[A, B](discriminatorCodec: Codec[B], map: Map[A, B]): DiscriminatorCodec[A, B] = {
    map.foldLeft(discriminated[A].by(discriminatorCodec)) { case (acc, (value, tag)) =>
      acc.subcaseO(tag)(a => if (a == value) Some(a) else None)(provide(value))
    }
  }

  /**
   * Alternative to [[fallback]] that only falls back to left codec when the right codec fails to decode
   * due to an unknown discriminator (i.e., `KnownDiscriminatorType[_]#UnknownDiscriminator`).
   *
   * @param left codec to use when the right codec fails due to an unknown discriminator error
   * @param right codec to use by default when decoding
   * @group combinators
   */
  def discriminatorFallback[L, R](left: Codec[L], right: Codec[R]): Codec[Either[L, R]] = new Codec[Either[L, R]] {
    def sizeBound = left.sizeBound | right.sizeBound
    def encode(e: Either[L, R]) = e.fold(left.encode, right.encode)
    def decode(b: BitVector) = right.decode(b).map(_.map(Right(_))).recoverWith {
      case _: KnownDiscriminatorType[_]#UnknownDiscriminator => left.decode(b).map(_.map(Left(_)))
    }
  }

  /**
   * Codec for an `Enumeration` that encodes/decodes using `Enumeration.Value.id` values.
   *
   * @param discriminator the codec for `Enumeration.Value.id` values
   * @param enumeration the target `Enumeration`
   * @return
   */
  def enumerated(discriminator: Codec[Int], enumeration: Enumeration) =
    scodec.codecs.mappedEnum(discriminator, enumeration.values.map(e => e -> e.id).toMap)

  /**
   * Converts an `HList` of codecs in to a single codec.
   * That is, converts `Codec[X0] :: Codec[X1] :: ... :: Codec[Xn] :: HNil` in to a
   * `Codec[X0 :: X1 :: ... :: Xn :: HNil].
   * @group combinators
   */
  def hlist[L <: HList](l: L)(implicit toHListCodec: ToHListCodec[L]): toHListCodec.Out = toHListCodec(l)

  /**
   * Wraps a codec and adds logging of each encoding and decoding operation.
   *
   * The `logEncode` and `logDecode` functions are called with the result of each encoding and decoding
   * operation.
   *
   * This method is intended to be used to build a domain specific logging combinator. For example: {{{
   * def log[A] = logBuilder[A]((a, r) => myLogger.debug(s"..."), (b, r) => myLogger.debug(s"...")) _
   * ...
   * log(myCodec)
   * }}}
   *
   * For quick logging to standard out, consider using [[logFailuresToStdOut]].
   *
   * @group logging
   */
  def logBuilder[A](logEncode: (A, Attempt[BitVector]) => Unit, logDecode: (BitVector, Attempt[DecodeResult[A]]) => Unit)(codec: Codec[A]): Codec[A] = new Codec[A] {
    override def sizeBound = codec.sizeBound
    override def encode(a: A) = {
      val res = codec.encode(a)
      logEncode(a, res)
      res
    }
    override def decode(b: BitVector) = {
      val res = codec.decode(b)
      logDecode(b, res)
      res
    }
    override def toString = codec.toString
  }

  private val constUnit: Any => Unit = _ => ()

  /**
   * Variant of [[logBuilder]] that only logs successful results.
   * @group logging
   */
  def logSuccessesBuilder[A](logEncode: (A, BitVector) => Unit, logDecode: (BitVector, DecodeResult[A]) => Unit)(codec: Codec[A]): Codec[A] =
    logBuilder[A]((a, r) => r.fold(constUnit, logEncode(a, _)), (b, r) => r.fold(constUnit, logDecode(b, _)))(codec)

  /**
   * Variant of [[logBuilder]] that only logs failed results.
   * @group logging
   */
  def logFailuresBuilder[A](logEncode: (A, Err) => Unit, logDecode: (BitVector, Err) => Unit)(codec: Codec[A]): Codec[A] =
    logBuilder[A]((a, r) => r.fold(logEncode(a, _), constUnit), (b, r) => r.fold(logDecode(b, _), constUnit))(codec)

  /**
   * Combinator intended for use in debugging that logs all encoded values and decoded values to standard out.
   *
   * @param prefix prefix string to include in each log statement
   * @group logging
   */
  def logToStdOut[A](codec: Codec[A], prefix: String = ""): Codec[A] = {
    val pfx = if (prefix.isEmpty) "" else s"$prefix: "
    logBuilder[A]((a, r) => println(s"${pfx}encoded $a to $r"), (b, r) => println(s"${pfx}decoded $b to $r"))(codec)
  }

  /**
   * Combinator intended for use in debugging that logs all failures while encoding or decoding to standard out.
   *
   * @param prefix prefix string to include in each log statement
   * @group logging
   */
  def logFailuresToStdOut[A](codec: Codec[A], prefix: String = ""): Codec[A] = {
    val pfx = if (prefix.isEmpty) "" else s"$prefix: "
    logFailuresBuilder[A]((a, e) => println(s"${pfx}failed to encode $a: $e"), (b, e) => println(s"${pfx}failed to decode $b: $e"))(codec)
  }

  /** Provides common implicit codecs. */
  object implicits extends ImplicitCodecs
}
<|MERGE_RESOLUTION|>--- conflicted
+++ resolved
@@ -1163,42 +1163,6 @@
   /**
    * Codec that filters bits before/after decoding/encoding.
    *
-<<<<<<< HEAD
-   * @param filter a codec that represents pre/post-processing stages for input/output bits
-   * @param codec the target codec
-   * @tparam A the result type
-   * @group combinators
-   */
-  def filtered[A](filter: Codec[BitVector], codec: Codec[A]): Codec[A] = new Codec[A] {
-      def encode(value: A): Attempt[BitVector] = codec.encode(value) flatMap filter.encode
-      def sizeBound: SizeBound = filter.sizeBound
-      def decode(bits: BitVector): Attempt[DecodeResult[A]] =
-        filter.decode(bits).flatMap(
-          r => codec.decode(r.value).map(_.mapRemainder(_ ++ r.remainder)))
-    }
-
-  /**
-   * Codec that filters a checksum.
-   *
-   * @param checksum a codec that encodes a bit-range to a bit-checksum and decodes bits to a bit-range
-   * @param codec the target codec
-   * @tparam A the result type
-   * @group combinators
-   * @see [[ChecksumCodec]]
-   */
-  def checksummed[A](checksum: Codec[BitVector], codec: Codec[A]): Codec[A] = filtered(new Codec[BitVector] {
-      def encode(value: BitVector): Attempt[BitVector] = checksum.encode(value).map(value ++ _)
-      def sizeBound: SizeBound = checksum.sizeBound
-      def decode(bits: BitVector): Attempt[DecodeResult[BitVector]] =
-        checksum.decode(bits).flatMap(
-          r => checksum.encode(r.value).flatMap(
-            expected => r.remainder.consumeThen(expected.size)(
-              e => Attempt.failure(Err.InsufficientBits(expected.size, r.remainder.size, List(e))),
-              (actual, remainder) =>
-                if (expected == actual) Attempt.successful(DecodeResult(r.value, remainder))
-                else Attempt.failure(ChecksumCodec.Mismatch(r.value, expected, actual)))))
-    }, codec)
-=======
    * Note: the remainder returned from `filter.decode` is appended to the remainder of `codec.decode`.
    *
    * @param codec the target codec
@@ -1260,7 +1224,6 @@
     } yield result.mapRemainder { _ ++ r.remainder }
     override def toString = s"checksummed($target, $framing)"
   }
->>>>>>> 5e0ef451
 
   /**
    * Codec that encrypts and decrypts using a `javax.crypto.Cipher`.
