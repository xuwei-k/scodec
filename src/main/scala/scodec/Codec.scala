--- conflicted
+++ resolved
@@ -13,19 +13,12 @@
  * of type `A`. Hence, both encode and decode return either an error or the result. Furthermore, decode returns the
  * remaining bits in the bit vector that it did not use in decoding.
  *
-<<<<<<< HEAD
  * Note: the decode function can be lifted to a state action via `StateT[String \/ ?, BitVector, A]`. This type alias
  * and associated constructor is provided by `[[DecodingContext]]`.
  *
  *
  * @groupname tuple Tuple Support
  * @groupprio tuple 11
-=======
- * Note: the decode function can be lifted to a state action via `StateT[Error \/ ?, BitVector, A]`. This type alias
- * and associated constructor is provided by `Codec.DecodingContext`.
- */
-trait Codec[A] { self =>
->>>>>>> 55251625
 
  * @groupname hlist HList Support
  * @groupprio hlist 12
@@ -56,7 +49,7 @@
    * Returns a new codec that encodes/decodes a value of type `B` by using an iso between `A` and `B`.
    * @group hlist
    */
-  final def as[B](implicit iso: Iso[B, A]): Codec[B] = xmap(iso.from, iso.to)
+  final def as[B](implicit as: CodecAsAux[B, A]) = as(this)
 
   /**
    * Lifts this codec in to a codec of a singleton hlist, which allows easy binding to case classes of one argument.
@@ -124,7 +117,6 @@
     } yield (a, b)).run(buffer)
   }
 
-<<<<<<< HEAD
   /**
    * Returns a new codec that encodes/decodes a value of type `(A, B)` where the codec of `B` is dependent on `A`.
    * Operator alias for [[flatZip]].
@@ -133,14 +125,9 @@
   final def >>~[B](f: A => Codec[B]): Codec[(A, B)] = flatZip(f)
 
   final override def complete: Codec[A] = Codec(this, super.complete)
-=======
-  /** Returns a new codec that encodes/decodes a value of type `(A, B)` where the codec of `B` is dependent on `A`. */
-  final def flatZip[B](f: A => Codec[B]): Codec[(A, B)] = Codec.flatZip(this)(f)
->>>>>>> 55251625
 
   final override def compact: Codec[A] = Codec(super.compact, this)
 
-<<<<<<< HEAD
   /**
    * Creates a new codec that is functionally equivalent to this codec but returns the specified string from `toString`.
    * @group combinators
@@ -149,12 +136,7 @@
     override def encode(a: A) = self.encode(a)
     override def decode(buffer: BitVector) = self.decode(buffer)
     override def toString = str
-=======
-  /** Lifts this codec in to a codec of a singleton hlist, which allows easy binding to case classes of one argument. */
-  final def hlist: Codec[A :: HNil] = Codec.xmap(this)(_ :: HNil, _.head)
-
-  /** Returns a new codec that encodes/decodes a value of type `B` by using an iso between `A` and `B`. */
-  final def as[B](implicit as: CodecAsAux[B, A]) = as(this)
+  }
 }
 
 /**
@@ -167,6 +149,7 @@
   def apply(ca: Codec[A]): Codec[B]
 }
 
+/** Companion for [[CodecAsAux]]. */
 object CodecAsAux {
   implicit def mkAs[B, Repr, A](implicit gen: Generic.Aux[B, Repr], aToR: A =:= Repr, rToA: Repr =:= A): CodecAsAux[B, A]  = new CodecAsAux[B, A] {
     def apply(ca: Codec[A]): Codec[B] = {
@@ -174,7 +157,6 @@
       val to: B => A = b => rToA(gen.to(b))
       ca.xmap(from, to)
     }
->>>>>>> 55251625
   }
 }
 
