--- conflicted
+++ resolved
@@ -32,15 +32,9 @@
   ).
   settings(
     libraryDependencies ++= Seq(
-<<<<<<< HEAD
-      "org.scodec" %%% "scodec-bits" % "1.0.10",
+      "org.scodec" %%% "scodec-bits" % "1.0.11",
       "com.chuusai" %%% "shapeless" % "2.2.5",
       "org.scalatest" %%% "scalatest" % "2.2.5-M2" % "test",
-=======
-      "org.scodec" %%% "scodec-bits" % "1.0.11",
-      "com.chuusai" %%% "shapeless" % "2.2.5",
-      "org.scalatest" %%% "scalatest" % "3.0.0-M7" % "test",
->>>>>>> 0af1e73d
       "org.scalacheck" %%% "scalacheck" % "1.12.4" % "test"
     ),
     libraryDependencies ++= (if (scalaBinaryVersion.value startsWith "2.10") Seq(compilerPlugin("org.scalamacros" % "paradise" % "2.0.1" cross CrossVersion.full)) else Nil)
